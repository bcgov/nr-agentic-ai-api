<<<<<<< HEAD
# NR Agentic AI API

An agentic AI API built with FastAPI, LangGraph, and LangChain.

## Quick Start

### Prerequisites
- Python 3.10 or higher
- `uv` package manager installed

### Running the Application

The fastest way to run the application is using `uv` with `uvicorn`:

```bash
uv run uvicorn src.nr_agentic_ai_api.main:app --host 0.0.0.0 --port 8000 --reload
```

This command:
- Uses `uv` to manage dependencies and virtual environment
- Runs `uvicorn` with hot reload enabled
- Serves the FastAPI app on all interfaces (0.0.0.0) on port 8000
- Automatically reloads when code changes are detected

### Alternative Run Methods

#### Option 1: Using the run script
```bash
uv run python run.py
```

#### Option 2: Direct module execution
```bash
uv run python -m src.nr_agentic_ai_api.main
```

#### Option 3: Activate virtual environment first
```bash
uv venv
source .venv/bin/activate  # On macOS/Linux
# or
.venv\Scripts\activate     # On Windows
python run.py
=======
# AI Agent API

A FastAPI-based AI agent API built with LangChain and OpenAI integration.

## Features

- 🚀 **FastAPI** - Modern, fast web framework for building APIs
- 🤖 **LangChain Integration** - Powerful AI/ML framework for building applications
- 🔗 **OpenAI Integration** - GPT models for intelligent responses
- 📝 **Automatic API Documentation** - Interactive docs with Swagger/OpenAPI
- ⚡ **Async Support** - Full asynchronous request handling
- 🔒 **CORS Support** - Cross-Origin Resource Sharing configured
- 🧪 **Testing Ready** - Pytest configuration included
- 📊 **Health Checks** - Built-in health monitoring endpoints

## Project Structure

```
ai-agent/
├── app/
│   ├── api/
│   │   ├── endpoints/
│   │   │   ├── chat.py          # Chat endpoints
│   │   │   └── health.py        # Health check endpoints
│   │   └── __init__.py          # API router configuration
│   ├── core/
│   │   ├── config.py            # Application configuration
│   │   └── __init__.py
│   ├── models/
│   │   ├── chat.py              # Pydantic models for chat
│   │   └── __init__.py
│   ├── services/
│   │   ├── ai_service.py        # AI/LangChain service logic
│   │   └── __init__.py
│   └── __init__.py
├── main.py                      # FastAPI application entry point
├── test_main.py                 # Basic tests
├── pyproject.toml               # Project configuration and dependencies
├── env.example                  # Environment variables template
├── start_dev.sh                 # Development server startup script
└── README.md                    # This file
```

## Setup

### 1. Clone and Navigate

```bash
cd /path/to/your/ai-agent
```

### 2. Install Dependencies

Using uv (recommended):
```bash
uv sync
```

Or using pip:
```bash
pip install -e .
```

### 3. Environment Configuration

Copy the environment template and configure your settings:
```bash
cp env.example .env
```

Edit `.env` and add your API keys:
```env
OPENAI_API_KEY=your_openai_api_key_here
LANGCHAIN_TRACING_V2=false
LANGCHAIN_API_KEY=your_langchain_api_key_here
```

### 4. Run the Application

Using the development script:
```bash
chmod +x start_dev.sh
./start_dev.sh
```

Or directly with uvicorn:
```bash
uvicorn main:app --reload --host 0.0.0.0 --port 8000
```

Or using Python:
```bash
python main.py
>>>>>>> c56ad756
```

## API Endpoints

<<<<<<< HEAD
Once running, the following endpoints are available:

- **Root**: `http://localhost:8000/` - Basic status message
- **Health Check**: `http://localhost:8000/health` - Service health status
- **Main API**: `http://localhost:8000/api/process` - POST endpoint for processing requests
- **Interactive Docs**: `http://localhost:8000/docs` - Swagger UI documentation
- **OpenAPI Schema**: `http://localhost:8000/openapi.json` - OpenAPI specification

## API Usage

### POST /api/process

This is the main endpoint that serves as the backbone for receiving requests.

**Request Body:**
```json
{
  "message": "Your message here",
  "data": {
    "key": "value"
  },
  "metadata": {
    "source": "client"
  }
}
```

**Response:**
```json
{
  "status": "success",
  "message": "Request processed successfully",
  "data": {
    "received_message": "Your message here",
    "received_data": {"key": "value"},
    "received_metadata": {"source": "client"},
    "processed_at": "2024-01-01T12:00:00.000000"
  },
  "timestamp": "2024-01-01T12:00:00.000000"
}
```

## Development

The application includes:
- FastAPI for the web framework
- Pydantic for data validation
- Hot reload for development
- Structured error handling
- Comprehensive API documentation

## Dependencies

All dependencies are managed through `uv` and specified in `pyproject.toml`:
- FastAPI
- Uvicorn
- Pydantic
- LangGraph
- LangChain
- Python-dotenv
=======
### Core Endpoints

- **GET /** - Root endpoint with welcome message
- **GET /health** - Basic health check
- **GET /docs** - Interactive API documentation (Swagger)
- **GET /redoc** - Alternative API documentation

### API v1 Endpoints

- **POST /api/v1/chat/** - Chat with the AI agent
- **GET /api/v1/chat/history/{conversation_id}** - Get conversation history
- **GET /api/v1/health/** - Detailed health check
- **GET /api/v1/health/detailed** - System health information

### Example Chat Request

```bash
curl -X POST "http://localhost:8000/api/v1/chat/" \
     -H "Content-Type: application/json" \
     -d '{
       "message": "Hello, how can you help me?",
       "conversation_history": [],
       "max_tokens": 1000,
       "temperature": 0.7
     }'
```

## Development

### Running Tests

```bash
pytest test_main.py -v
```

### Code Formatting

Install development dependencies:
```bash
uv sync --extra dev
```

Format code:
```bash
black .
isort .
```

Lint code:
```bash
flake8 .
```

## Configuration

The application can be configured through environment variables or by modifying `app/core/config.py`:

- `PROJECT_NAME` - API project name
- `PROJECT_VERSION` - API version
- `HOST` - Server host (default: 0.0.0.0)
- `PORT` - Server port (default: 8000)
- `DEBUG` - Debug mode (default: True)
- `ALLOWED_HOSTS` - CORS allowed hosts
- `OPENAI_API_KEY` - OpenAI API key
- `LANGCHAIN_TRACING_V2` - LangChain tracing
- `LANGCHAIN_API_KEY` - LangChain API key

## Docker Support

Create a `Dockerfile` for containerization:

```dockerfile
FROM python:3.11-slim

WORKDIR /app

COPY pyproject.toml uv.lock ./
RUN pip install uv && uv sync --frozen

COPY . .

EXPOSE 8000

CMD ["uvicorn", "main:app", "--host", "0.0.0.0", "--port", "8000"]
```

## Contributing

1. Fork the repository
2. Create a feature branch
3. Make your changes
4. Add tests for new functionality
5. Run tests and ensure they pass
6. Submit a pull request

## License

This project is open source and available under the MIT License.
>>>>>>> c56ad756
<|MERGE_RESOLUTION|>--- conflicted
+++ resolved
@@ -1,304 +1,3 @@
-<<<<<<< HEAD
-# NR Agentic AI API
-
-An agentic AI API built with FastAPI, LangGraph, and LangChain.
-
-## Quick Start
-
-### Prerequisites
-- Python 3.10 or higher
-- `uv` package manager installed
-
-### Running the Application
-
-The fastest way to run the application is using `uv` with `uvicorn`:
-
-```bash
-uv run uvicorn src.nr_agentic_ai_api.main:app --host 0.0.0.0 --port 8000 --reload
-```
-
-This command:
-- Uses `uv` to manage dependencies and virtual environment
-- Runs `uvicorn` with hot reload enabled
-- Serves the FastAPI app on all interfaces (0.0.0.0) on port 8000
-- Automatically reloads when code changes are detected
-
-### Alternative Run Methods
-
-#### Option 1: Using the run script
-```bash
-uv run python run.py
-```
-
-#### Option 2: Direct module execution
-```bash
-uv run python -m src.nr_agentic_ai_api.main
-```
-
-#### Option 3: Activate virtual environment first
-```bash
-uv venv
-source .venv/bin/activate  # On macOS/Linux
-# or
-.venv\Scripts\activate     # On Windows
-python run.py
-=======
-# AI Agent API
-
-A FastAPI-based AI agent API built with LangChain and OpenAI integration.
-
-## Features
-
-- 🚀 **FastAPI** - Modern, fast web framework for building APIs
-- 🤖 **LangChain Integration** - Powerful AI/ML framework for building applications
-- 🔗 **OpenAI Integration** - GPT models for intelligent responses
-- 📝 **Automatic API Documentation** - Interactive docs with Swagger/OpenAPI
-- ⚡ **Async Support** - Full asynchronous request handling
-- 🔒 **CORS Support** - Cross-Origin Resource Sharing configured
-- 🧪 **Testing Ready** - Pytest configuration included
-- 📊 **Health Checks** - Built-in health monitoring endpoints
-
-## Project Structure
-
-```
-ai-agent/
-├── app/
-│   ├── api/
-│   │   ├── endpoints/
-│   │   │   ├── chat.py          # Chat endpoints
-│   │   │   └── health.py        # Health check endpoints
-│   │   └── __init__.py          # API router configuration
-│   ├── core/
-│   │   ├── config.py            # Application configuration
-│   │   └── __init__.py
-│   ├── models/
-│   │   ├── chat.py              # Pydantic models for chat
-│   │   └── __init__.py
-│   ├── services/
-│   │   ├── ai_service.py        # AI/LangChain service logic
-│   │   └── __init__.py
-│   └── __init__.py
-├── main.py                      # FastAPI application entry point
-├── test_main.py                 # Basic tests
-├── pyproject.toml               # Project configuration and dependencies
-├── env.example                  # Environment variables template
-├── start_dev.sh                 # Development server startup script
-└── README.md                    # This file
-```
-
-## Setup
-
-### 1. Clone and Navigate
-
-```bash
-cd /path/to/your/ai-agent
-```
-
-### 2. Install Dependencies
-
-Using uv (recommended):
-```bash
-uv sync
-```
-
-Or using pip:
-```bash
-pip install -e .
-```
-
-### 3. Environment Configuration
-
-Copy the environment template and configure your settings:
-```bash
-cp env.example .env
-```
-
-Edit `.env` and add your API keys:
-```env
-OPENAI_API_KEY=your_openai_api_key_here
-LANGCHAIN_TRACING_V2=false
-LANGCHAIN_API_KEY=your_langchain_api_key_here
-```
-
-### 4. Run the Application
-
-Using the development script:
-```bash
-chmod +x start_dev.sh
-./start_dev.sh
-```
-
-Or directly with uvicorn:
-```bash
-uvicorn main:app --reload --host 0.0.0.0 --port 8000
-```
-
-Or using Python:
-```bash
-python main.py
->>>>>>> c56ad756
-```
-
-## API Endpoints
-
-<<<<<<< HEAD
-Once running, the following endpoints are available:
-
-- **Root**: `http://localhost:8000/` - Basic status message
-- **Health Check**: `http://localhost:8000/health` - Service health status
-- **Main API**: `http://localhost:8000/api/process` - POST endpoint for processing requests
-- **Interactive Docs**: `http://localhost:8000/docs` - Swagger UI documentation
-- **OpenAPI Schema**: `http://localhost:8000/openapi.json` - OpenAPI specification
-
-## API Usage
-
-### POST /api/process
-
-This is the main endpoint that serves as the backbone for receiving requests.
-
-**Request Body:**
-```json
-{
-  "message": "Your message here",
-  "data": {
-    "key": "value"
-  },
-  "metadata": {
-    "source": "client"
-  }
-}
-```
-
-**Response:**
-```json
-{
-  "status": "success",
-  "message": "Request processed successfully",
-  "data": {
-    "received_message": "Your message here",
-    "received_data": {"key": "value"},
-    "received_metadata": {"source": "client"},
-    "processed_at": "2024-01-01T12:00:00.000000"
-  },
-  "timestamp": "2024-01-01T12:00:00.000000"
-}
-```
-
-## Development
-
-The application includes:
-- FastAPI for the web framework
-- Pydantic for data validation
-- Hot reload for development
-- Structured error handling
-- Comprehensive API documentation
-
-## Dependencies
-
-All dependencies are managed through `uv` and specified in `pyproject.toml`:
-- FastAPI
-- Uvicorn
-- Pydantic
-- LangGraph
-- LangChain
-- Python-dotenv
-=======
-### Core Endpoints
-
-- **GET /** - Root endpoint with welcome message
-- **GET /health** - Basic health check
-- **GET /docs** - Interactive API documentation (Swagger)
-- **GET /redoc** - Alternative API documentation
-
-### API v1 Endpoints
-
-- **POST /api/v1/chat/** - Chat with the AI agent
-- **GET /api/v1/chat/history/{conversation_id}** - Get conversation history
-- **GET /api/v1/health/** - Detailed health check
-- **GET /api/v1/health/detailed** - System health information
-
-### Example Chat Request
-
-```bash
-curl -X POST "http://localhost:8000/api/v1/chat/" \
-     -H "Content-Type: application/json" \
-     -d '{
-       "message": "Hello, how can you help me?",
-       "conversation_history": [],
-       "max_tokens": 1000,
-       "temperature": 0.7
-     }'
-```
-
-## Development
-
-### Running Tests
-
-```bash
-pytest test_main.py -v
-```
-
-### Code Formatting
-
-Install development dependencies:
-```bash
-uv sync --extra dev
-```
-
-Format code:
-```bash
-black .
-isort .
-```
-
-Lint code:
-```bash
-flake8 .
-```
-
-## Configuration
-
-The application can be configured through environment variables or by modifying `app/core/config.py`:
-
-- `PROJECT_NAME` - API project name
-- `PROJECT_VERSION` - API version
-- `HOST` - Server host (default: 0.0.0.0)
-- `PORT` - Server port (default: 8000)
-- `DEBUG` - Debug mode (default: True)
-- `ALLOWED_HOSTS` - CORS allowed hosts
-- `OPENAI_API_KEY` - OpenAI API key
-- `LANGCHAIN_TRACING_V2` - LangChain tracing
-- `LANGCHAIN_API_KEY` - LangChain API key
-
-## Docker Support
-
-Create a `Dockerfile` for containerization:
-
-```dockerfile
-FROM python:3.11-slim
-
-WORKDIR /app
-
-COPY pyproject.toml uv.lock ./
-RUN pip install uv && uv sync --frozen
-
-COPY . .
-
-EXPOSE 8000
-
-CMD ["uvicorn", "main:app", "--host", "0.0.0.0", "--port", "8000"]
-```
-
-## Contributing
-
-1. Fork the repository
-2. Create a feature branch
-3. Make your changes
-4. Add tests for new functionality
-5. Run tests and ensure they pass
-6. Submit a pull request
-
 ## License
 
-This project is open source and available under the MIT License.
->>>>>>> c56ad756
+This project is open source and available under the MIT License.